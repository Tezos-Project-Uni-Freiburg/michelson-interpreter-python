--- conflicted
+++ resolved
@@ -7,11 +7,8 @@
   - package-ecosystem: "github-actions"
     directory: "/"
     schedule:
-<<<<<<< HEAD
-      interval: "weekly"
+      interval: "daily"
   - package-ecosystem: "docker"
     directory: "/.devcontainer"
     schedule:
-=======
->>>>>>> 734672fa
       interval: "daily"